--- conflicted
+++ resolved
@@ -61,21 +61,12 @@
 // invoking context is included. If it's non-nil and valid, it will be included in the returned MultiRepoEnv, and will 
 // be the first database in all iterations.  
 func MultiEnvForDirectory(
-<<<<<<< HEAD
-		ctx context.Context,
-		config config.ReadWriteConfig,
-		fs filesys.Filesys,
-		version string,
-		ignoreLockFile bool,
-		dEnv *DoltEnv,
-=======
 	ctx context.Context,
 	config config.ReadWriteConfig,
 	fs filesys.Filesys,
 	version string,
 	ignoreLockFile bool,
-	oldDEnv *DoltEnv, // TODO: eventually get rid of this
->>>>>>> 3a3c4d3f
+	dEnv *DoltEnv,
 ) (*MultiRepoEnv, error) {
 	mrEnv := &MultiRepoEnv{
 		envs:           make([]NamedEnv, 0),
