// Copyright 2019 Dolthub, Inc.
//
// Licensed under the Apache License, Version 2.0 (the "License");
// you may not use this file except in compliance with the License.
// You may obtain a copy of the License at
//
//     http://www.apache.org/licenses/LICENSE-2.0
//
// Unless required by applicable law or agreed to in writing, software
// distributed under the License is distributed on an "AS IS" BASIS,
// WITHOUT WARRANTIES OR CONDITIONS OF ANY KIND, either express or implied.
// See the License for the specific language governing permissions and
// limitations under the License.

package doltdb

import (
	"bytes"
	"context"
	"errors"
	"fmt"
	"strings"

	"github.com/google/flatbuffers/go"

	"github.com/dolthub/dolt/go/libraries/doltcore/doltdb/durable"

	"github.com/dolthub/dolt/go/gen/fb/serial"
	"github.com/dolthub/dolt/go/libraries/doltcore/schema"
	"github.com/dolthub/dolt/go/libraries/doltcore/schema/encoding"
	"github.com/dolthub/dolt/go/libraries/utils/set"
	"github.com/dolthub/dolt/go/store/hash"
	"github.com/dolthub/dolt/go/store/types"
)

const (
	ddbRootStructName = "dolt_db_root"

	tablesKey       = "tables"
	superSchemasKey = "super_schemas"
	foreignKeyKey   = "foreign_key"
	featureVersKey  = "feature_ver"
)

type FeatureVersion int64

// DoltFeatureVersion is described in feature_version.md.
// only variable for testing.
var DoltFeatureVersion FeatureVersion = 3 // last bumped when storing creation time for triggers

// RootValue is the value of the Database and is the committed value in every Dolt commit.
type RootValue struct {
	vrw     types.ValueReadWriter
	st      rvStorage
	fkc     *ForeignKeyCollection // cache the first load
}

type rvStorage interface {
	GetFeatureVersion() (FeatureVersion, bool, error)

	GetTablesMap(ctx context.Context, vr types.ValueReader) (types.Map, bool, error)
	GetSuperSchemaMap(ctx context.Context, vr types.ValueReader) (types.Map, bool, error)
	GetForeignKeyMap(ctx context.Context, vr types.ValueReader) (types.Map, bool, error)

	SetSuperSchemaMap(ctx context.Context, vrw types.ValueReadWriter, m types.Map) (rvStorage, error)
	SetTablesMap(ctx context.Context, vrw types.ValueReadWriter, m types.Map) (rvStorage, error)
	SetForeignKeyMap(ctx context.Context, vrw types.ValueReadWriter, m types.Map) (rvStorage, error)
	SetFeatureVersion(v FeatureVersion) (rvStorage, error)

	DebugString(ctx context.Context) string
	nomsValue() types.Value
}

type nomsRvStorage struct {
	valueSt types.Struct
}

func (r nomsRvStorage) GetFeatureVersion() (FeatureVersion, bool, error) {
	v, ok, err := r.valueSt.MaybeGet(featureVersKey)
	if err != nil {
		return 0, false, err
	}
	if ok {
		return FeatureVersion(v.(types.Int)), true, nil
	} else {
		return 0, false, nil
	}
}

func (r nomsRvStorage) GetTablesMap(context.Context, types.ValueReader) (types.Map, bool, error) {
	v, found, err := r.valueSt.MaybeGet(tablesKey)
	if err != nil {
		return types.Map{}, false, err
	}
	if !found {
		return types.Map{}, false, nil
	}
	return v.(types.Map), true, nil
}

func (r nomsRvStorage) GetSuperSchemaMap(context.Context, types.ValueReader) (types.Map, bool, error) {
	v, found, err := r.valueSt.MaybeGet(superSchemasKey)
	if err != nil {
		return types.Map{}, false, err
	}
	if !found {
		return types.Map{}, false, nil
	}
	return v.(types.Map), true, nil
}

func (r nomsRvStorage) GetForeignKeyMap(context.Context, types.ValueReader) (types.Map, bool, error) {
	v, found, err := r.valueSt.MaybeGet(foreignKeyKey)
	if err != nil {
		return types.Map{}, false, err
	}
	if !found {
		return types.Map{}, false, err
	}
	return v.(types.Map), true, nil
}

func (r nomsRvStorage) SetSuperSchemaMap(ctx context.Context, vrw types.ValueReadWriter, m types.Map) (rvStorage, error) {
	st, err := r.valueSt.Set(superSchemasKey, m)
	if err != nil {
		return nomsRvStorage{}, err
	}
	return nomsRvStorage{st}, nil
}

func (r nomsRvStorage) SetTablesMap(ctx context.Context, vrw types.ValueReadWriter, m types.Map) (rvStorage, error) {
	st, err := r.valueSt.Set(tablesKey, m)
	if err != nil {
		return nomsRvStorage{}, err
	}
	return nomsRvStorage{st}, nil
}

func (r nomsRvStorage) SetForeignKeyMap(ctx context.Context, vrw types.ValueReadWriter, m types.Map) (rvStorage, error) {
	st, err := r.valueSt.Set(foreignKeyKey, m)
	if err != nil {
		return nomsRvStorage{}, err
	}
	return nomsRvStorage{st}, nil
}

func (r nomsRvStorage) SetFeatureVersion(v FeatureVersion) (rvStorage, error) {
	st, err := r.valueSt.Set(featureVersKey, types.Int(v))
	if err != nil {
		return nomsRvStorage{}, err
	}
	return nomsRvStorage{st}, nil
}

func (r nomsRvStorage) DebugString(ctx context.Context) string {
	var buf bytes.Buffer
	err := types.WriteEncodedValue(ctx, &buf, r.valueSt)
	if err != nil {
		panic(err)
	}
	return buf.String()
}

func (r nomsRvStorage) nomsValue() types.Value {
	return r.valueSt
}

func newRootValue(vrw types.ValueReadWriter, v types.Value) (*RootValue, error) {
	var storage rvStorage

	if vrw.Format() == types.Format_DOLT_DEV {
		srv := serial.GetRootAsRootValue([]byte(v.(types.SerialMessage)), 0)
		storage = fbRvStorage{srv}
	} else {
		st, ok := v.(types.Struct)
		if !ok {
			return nil, errors.New("invalid value passed to newRootValue")
		}

		storage = nomsRvStorage{st}
	}
	ver, ok, err := storage.GetFeatureVersion()
	if err != nil {
		return nil, err
	}
	if ok {
		if DoltFeatureVersion < ver {
			return nil, ErrClientOutOfDate{
				ClientVer: DoltFeatureVersion,
				RepoVer:   ver,
			}
		}
	}

	return &RootValue{vrw, storage, nil}, nil
}

func isRootValue(nbf *types.NomsBinFormat, val types.Value) bool {
	if nbf == types.Format_DOLT_DEV {
		if sm, ok := val.(types.SerialMessage); ok {
			return string(serial.GetFileID([]byte(sm))) == serial.RootValueFileID
		}
	} else {
		if st, ok := val.(types.Struct); ok {
			return st.Name() == ddbRootStructName
		}
	}
	return false
}

func EmptyRootValue(ctx context.Context, vrw types.ValueReadWriter) (*RootValue, error) {
	if vrw.Format() == types.Format_DOLT_DEV {
		builder := flatbuffers.NewBuilder(80)
		var empty hash.Hash
		tablesoff := builder.CreateByteVector(empty[:])
		fkoff := builder.CreateByteVector(empty[:])
		ssoff := builder.CreateByteVector(empty[:])
		serial.RootValueStart(builder)
		serial.RootValueAddFeatureVersion(builder, int64(DoltFeatureVersion))
		serial.RootValueAddTablesAddr(builder, tablesoff)
		serial.RootValueAddForeignKeyAddr(builder, fkoff)
		serial.RootValueAddSuperSchemasAddr(builder, ssoff)
		builder.FinishWithFileIdentifier(serial.RootValueEnd(builder), []byte(serial.RootValueFileID))
		bs := builder.FinishedBytes()
		return newRootValue(vrw, types.SerialMessage(bs))
	}

	empty, err := types.NewMap(ctx, vrw)
	if err != nil {
		return nil, err
	}

	sd := types.StructData{
		tablesKey:       empty,
		superSchemasKey: empty,
		foreignKeyKey:   empty,
		featureVersKey:  types.Int(DoltFeatureVersion),
	}

	st, err := types.NewStruct(vrw.Format(), ddbRootStructName, sd)
	if err != nil {
		return nil, err
	}

	return newRootValue(vrw, st)
}

func (root *RootValue) VRW() types.ValueReadWriter {
	return root.vrw
}

// GetFeatureVersion returns the feature version of this root, if one is written
func (root *RootValue) GetFeatureVersion(ctx context.Context) (ver FeatureVersion, ok bool, err error) {
	return root.st.GetFeatureVersion()
}

func (root *RootValue) setFeatureVersion(v FeatureVersion) (*RootValue, error) {
	newStorage, err := root.st.SetFeatureVersion(v)
	if err != nil {
		return nil, err
	}
	return root.withStorage(newStorage), nil
}

func (root *RootValue) HasTable(ctx context.Context, tName string) (bool, error) {
	tableMap, found, err := root.st.GetTablesMap(ctx, root.vrw)
	if err != nil {
		return false, err
	}
	if !found {
		return false, nil
	}
	return tableMap.Has(ctx, types.String(tName))
}

// GetSuperSchema returns the SuperSchema for the table name specified if that table exists.
func (root *RootValue) GetSuperSchema(ctx context.Context, tName string) (*schema.SuperSchema, bool, error) {
	// SuperSchema is only persisted on Commit()
	ss, found, err := root.getSuperSchemaAtLastCommit(ctx, tName)

	if err != nil {
		return nil, false, err
	}
	if !found {
		ss, _ = schema.NewSuperSchema()
	}

	t, tblFound, err := root.GetTable(ctx, tName)
	if err != nil {
		return nil, false, err
	}

	if !found && !tblFound {
		// table doesn't exist in current commit or in history
		return nil, false, nil
	}

	if tblFound {
		sch, err := t.GetSchema(ctx)
		if err != nil {
			return nil, false, err
		}

		err = ss.AddSchemas(sch)
		if err != nil {
			return nil, false, err
		}
	}

	return ss, true, err
}

func (root *RootValue) GenerateTagsForNewColColl(ctx context.Context, tableName string, cc *schema.ColCollection) (*schema.ColCollection, error) {
	newColNames := make([]string, 0, cc.Size())
	newColKinds := make([]types.NomsKind, 0, cc.Size())
	_ = cc.Iter(func(tag uint64, col schema.Column) (stop bool, err error) {
		newColNames = append(newColNames, col.Name)
		newColKinds = append(newColKinds, col.Kind)
		return false, nil
	})

	newTags, err := root.GenerateTagsForNewColumns(ctx, tableName, newColNames, newColKinds, nil)
	if err != nil {
		return nil, err
	}

	idx := 0
	return schema.MapColCollection(cc, func(col schema.Column) schema.Column {
		col.Tag = newTags[idx]
		idx++
		return col
	}), nil
}

// GenerateTagsForNewColumns deterministically generates a slice of new tags that are unique within the history of this root. The names and NomsKinds of
// the new columns are used to see the tag generator.
func (root *RootValue) GenerateTagsForNewColumns(
	ctx context.Context,
	tableName string,
	newColNames []string,
	newColKinds []types.NomsKind,
	headRoot *RootValue,
) ([]uint64, error) {
	if len(newColNames) != len(newColKinds) {
		return nil, fmt.Errorf("error generating tags, newColNames and newColKinds must be of equal length")
	}

	var existingCols []schema.Column
	newTags := make([]uint64, len(newColNames))

	// Get existing columns from the current root, or the head root if the table doesn't exist in the current root. The
	// latter case is to support reusing table tags in the case of drop / create in the same session, which is common
	// during import.
	tbl, found, err := root.GetTable(ctx, tableName)
	if err != nil {
		return nil, err
	}

	if found {
		sch, err := tbl.GetSchema(ctx)
		if err != nil {
			return nil, err
		}
		_ = sch.GetAllCols().Iter(func(tag uint64, col schema.Column) (stop bool, err error) {
			existingCols = append(existingCols, col)
			return false, nil
		})
	} else if headRoot != nil {
		tbl, found, err := headRoot.GetTable(ctx, tableName)
		if err != nil {
			return nil, err
		}

		if found {
			sch, err := tbl.GetSchema(ctx)
			if err != nil {
				return nil, err
			}

			existingCols = schema.GetSharedCols(sch, newColNames, newColKinds)
		}
	}

	// If we found any existing columns set them in the newTags list.
	// We only do this if we want to reuse columns from a previous existing table with the same name
	if headRoot != nil {
		for _, col := range existingCols {
			for i := range newColNames {
				if strings.ToLower(newColNames[i]) == strings.ToLower(col.Name) {
					newTags[i] = col.Tag
					break
				}
			}
		}
	}

	var existingColKinds []types.NomsKind
	for _, col := range existingCols {
		existingColKinds = append(existingColKinds, col.Kind)
	}

	rootSuperSchema, err := GetRootValueSuperSchema(ctx, root)
	if err != nil {
		return nil, err
	}

	existingTags := set.NewUint64Set(rootSuperSchema.AllTags())
	for i := range newTags {
		if newTags[i] > 0 {
			continue
		}

		newTags[i] = schema.AutoGenerateTag(existingTags, tableName, existingColKinds, newColNames[i], newColKinds[i])
		existingColKinds = append(existingColKinds, newColKinds[i])
		existingTags.Add(newTags[i])
	}

	return newTags, nil
}

// GerSuperSchemaMap returns the Noms map that tracks SuperSchemas, used to create new RootValues on checkout branch.
func (root *RootValue) GetSuperSchemaMap(ctx context.Context) (types.Map, error) {
	return root.getOrCreateSuperSchemaMap(ctx)
}

// SuperSchemas are only persisted on commit.
func (root *RootValue) getSuperSchemaAtLastCommit(ctx context.Context, tName string) (*schema.SuperSchema, bool, error) {
	ssm, err := root.getOrCreateSuperSchemaMap(ctx)
	if err != nil {
		return nil, false, err
	}

	v, found, err := ssm.MaybeGet(ctx, types.String(tName))
	if err != nil {
		return nil, false, err
	}
	if !found {
		// Super Schema doesn't exist for new or nonexistent table
		return nil, false, nil
	}

	ssValRef := v.(types.Ref)
	ssVal, err := ssValRef.TargetValue(ctx, root.vrw)
	if err != nil {
		return nil, false, err
	}

	ss, err := encoding.UnmarshalSuperSchemaNomsValue(ctx, root.vrw.Format(), ssVal)
	if err != nil {
		return nil, false, err
	}

	return ss, true, nil
}

func (root *RootValue) getOrCreateSuperSchemaMap(ctx context.Context) (types.Map, error) {
	m, found, err := root.st.GetSuperSchemaMap(ctx, root.vrw)
	if err != nil {
		return types.Map{}, err
	}
	if found {
		return m, nil
	}

	return types.NewMap(ctx, root.vrw)
}

func (root *RootValue) GetAllSchemas(ctx context.Context) (map[string]schema.Schema, error) {
	m := make(map[string]schema.Schema)
	err := root.IterTables(ctx, func(name string, table *Table, sch schema.Schema) (stop bool, err error) {
		m[name] = sch
		return false, nil
	})

	if err != nil {
		return nil, err
	}

	return m, nil
}

func (root *RootValue) GetTableHash(ctx context.Context, tName string) (hash.Hash, bool, error) {
	tableMap, err := root.getTableMap(ctx)
	if err != nil {
		return hash.Hash{}, false, err
	}

	tVal, found, err := tableMap.MaybeGet(ctx, types.String(tName))
	if err != nil {
		return hash.Hash{}, false, err
	}

	if tVal == nil || !found {
		return hash.Hash{}, false, nil
	}

	tValRef := tVal.(types.Ref)
	return tValRef.TargetHash(), true, nil
}

func (root *RootValue) SetTableHash(ctx context.Context, tName string, h hash.Hash) (*RootValue, error) {
	val, err := root.vrw.ReadValue(ctx, h)

	if err != nil {
		return nil, err
	}

	ref, err := types.NewRef(val, root.vrw.Format())

	if err != nil {
		return nil, err
	}

	return putTable(ctx, root, tName, ref)
}

// ResolveTableName resolves a case-insensitive name to the exact name as stored in Dolt. Returns false if no matching
// name was found.
func (root *RootValue) ResolveTableName(ctx context.Context, tName string) (string, bool, error) {
	tableMap, err := root.getTableMap(ctx)
	if err != nil {
		return "", false, err
	}
	if ok, err := tableMap.Has(ctx, types.String(tName)); err != nil {
		return "", false, err
	} else if ok {
		return tName, true, nil
	}

	found := false
	lwrName := strings.ToLower(tName)
	err = tableMap.Iter(ctx, func(key, value types.Value) (stop bool, err error) {
		keyStr := string(key.(types.String))
		if lwrName == strings.ToLower(keyStr) {
			tName = keyStr
			found = true
			return true, nil
		}

		return false, nil
	})
	if err != nil {
		return "", false, nil
	}
	return tName, found, nil
}

// GetTable will retrieve a table by its case-sensitive name.
func (root *RootValue) GetTable(ctx context.Context, tName string) (*Table, bool, error) {
	tableMap, err := root.getTableMap(ctx)

	if err != nil {
		return nil, false, err
	}

	r, found, err := tableMap.MaybeGet(ctx, types.String(tName))
	if err != nil {
		return nil, false, err
	}
	if r == nil || !found {
		return nil, false, nil
	}

	table, err := durable.NomsTableFromAddr(ctx, root.VRW(), r.(types.Ref).TargetHash())
	if err != nil {
		return nil, false, err
	}

	return &Table{table: table}, true, err
}

// GetTableInsensitive will retrieve a table by its case-insensitive name.
func (root *RootValue) GetTableInsensitive(ctx context.Context, tName string) (*Table, string, bool, error) {
	resolvedName, ok, err := root.ResolveTableName(ctx, tName)
	if err != nil {
		return nil, "", false, err
	}
	if !ok {
		return nil, "", false, nil
	}
	tbl, ok, err := root.GetTable(ctx, resolvedName)
	if err != nil {
		return nil, "", false, err
	}
	return tbl, resolvedName, ok, nil
}

// GetTableByColTag looks for the table containing the given column tag. It returns false if no table exists in the history.
// If the table containing the given tag previously existed and was deleted, it will return its name and a nil pointer.
func (root *RootValue) GetTableByColTag(ctx context.Context, tag uint64) (tbl *Table, name string, found bool, err error) {
	err = root.IterTables(ctx, func(tn string, t *Table, s schema.Schema) (bool, error) {
		_, found = s.GetAllCols().GetByTag(tag)
		if found {
			name, tbl = tn, t
		}

		return found, nil
	})

	if err != nil {
		return nil, "", false, err
	}

	err = root.iterSuperSchemas(ctx, func(tn string, ss *schema.SuperSchema) (bool, error) {
		_, found = ss.GetByTag(tag)
		if found {
			name = tn
		}

		return found, nil
	})
	if err != nil {
		return nil, "", false, err
	}

	return tbl, name, found, nil
}

// GetTableNames retrieves the lists of all tables for a RootValue
func (root *RootValue) GetTableNames(ctx context.Context) ([]string, error) {
	tableMap, err := root.getTableMap(ctx)

	if err != nil {
		return nil, err
	}

	numTables := int(tableMap.Len())
	names := make([]string, 0, numTables)

	err = tableMap.Iter(ctx, func(key, _ types.Value) (stop bool, err error) {
		names = append(names, string(key.(types.String)))
		return false, nil
	})

	if err != nil {
		return nil, err
	}

	return names, nil
}

func (root *RootValue) getTableMap(ctx context.Context) (types.Map, error) {
	m, found, err := root.st.GetTablesMap(ctx, root.vrw)
	if err != nil {
		return types.Map{}, err
	}
	if !found {
		return types.NewMap(ctx, root.vrw)
	}
	return m, nil
}

func (root *RootValue) TablesInConflict(ctx context.Context) ([]string, error) {
	names, err := root.GetTableNames(ctx)
	if err != nil {
		return nil, err
	}

	conflicted := make([]string, 0, len(names))
	for _, name := range names {
		tbl, _, err := root.GetTable(ctx, name)
		if err != nil {
			return nil, err
		}

		ok, err := tbl.HasConflicts(ctx)
		if err != nil {
			return nil, err
		}
		if ok {
			conflicted = append(conflicted, name)
		}
	}

	return conflicted, nil
}

// TablesWithConstraintViolations returns all tables that have constraint violations.
func (root *RootValue) TablesWithConstraintViolations(ctx context.Context) ([]string, error) {
	names, err := root.GetTableNames(ctx)
	if err != nil {
		return nil, err
	}

	violating := make([]string, 0, len(names))
	for _, name := range names {
		tbl, _, err := root.GetTable(ctx, name)
		if err != nil {
			return nil, err
		}

		cv, err := tbl.GetConstraintViolations(ctx)
		if err != nil {
			return nil, err
		}

		if cv.Len() > 0 {
			violating = append(violating, name)
		}
	}

	return violating, nil
}

func (root *RootValue) HasConflicts(ctx context.Context) (bool, error) {
	cnfTbls, err := root.TablesInConflict(ctx)

	if err != nil {
		return false, err
	}

	return len(cnfTbls) > 0, nil
}

// HasConstraintViolations returns whether any tables have constraint violations.
func (root *RootValue) HasConstraintViolations(ctx context.Context) (bool, error) {
	tbls, err := root.TablesWithConstraintViolations(ctx)
	if err != nil {
		return false, err
	}
	return len(tbls) > 0, nil
}

// IterTables calls the callback function cb on each table in this RootValue.
func (root *RootValue) IterTables(ctx context.Context, cb func(name string, table *Table, sch schema.Schema) (stop bool, err error)) error {
	tm, err := root.getTableMap(ctx)

	if err != nil {
		return err
	}

	itr, err := tm.Iterator(ctx)

	if err != nil {
		return err
	}

	for {
		nm, tableRef, err := itr.Next(ctx)

		if err != nil || nm == nil || tableRef == nil {
			return err
		}

		name := string(nm.(types.String))
		nt, err := durable.NomsTableFromAddr(ctx, root.VRW(), tableRef.(types.Ref).TargetHash())
		if err != nil {
			return err
		}
		tbl := &Table{table: nt}

		sch, err := tbl.GetSchema(ctx)
		if err != nil {
			return err
		}

		stop, err := cb(name, tbl, sch)

		if err != nil || stop {
			return err
		}
	}
}

func (root *RootValue) iterSuperSchemas(ctx context.Context, cb func(name string, ss *schema.SuperSchema) (stop bool, err error)) error {
	m, err := root.getOrCreateSuperSchemaMap(ctx)
	if err != nil {
		return err
	}

	return m.Iter(ctx, func(key, value types.Value) (stop bool, err error) {
		name := string(key.(types.String))

		// use GetSuperSchema() to pickup uncommitted SuperSchemas
		ss, _, err := root.GetSuperSchema(ctx, name)
		if err != nil {
			return false, err
		}

		return cb(name, ss)
	})
}

// PutSuperSchema writes a new map entry for the table name and super schema supplied, it will overwrite an existing entry.
func (root *RootValue) PutSuperSchema(ctx context.Context, tName string, ss *schema.SuperSchema) (*RootValue, error) {
	ssm, err := root.getOrCreateSuperSchemaMap(ctx)

	if err != nil {
		return nil, err
	}

	ssVal, err := encoding.MarshalSuperSchemaAsNomsValue(ctx, root.VRW(), ss)

	if err != nil {
		return nil, err
	}

	ssRef, err := WriteValAndGetRef(ctx, root.VRW(), ssVal)

	if err != nil {
		return nil, err
	}

	m, err := ssm.Edit().Set(types.String(tName), ssRef).Map(ctx)

	if err != nil {
		return nil, err
	}

	newStorage, err := root.st.SetSuperSchemaMap(ctx, root.vrw, m)
	if err != nil {
		return nil, err
	}

	return root.withStorage(newStorage), nil
}

func (root *RootValue) withStorage(st rvStorage) *RootValue {
	return &RootValue{root.vrw, st, nil}
}

func (root *RootValue) nomsValue() types.Value {
	return root.st.nomsValue()
}

// PutTable inserts a table by name into the map of tables. If a table already exists with that name it will be replaced
func (root *RootValue) PutTable(ctx context.Context, tName string, table *Table) (*RootValue, error) {
	err := validateTagUniqueness(ctx, root, tName, table)
	if err != nil {
		return nil, err
	}

	tableRef, err := durable.RefFromNomsTable(ctx, table.table)
	if err != nil {
		return nil, err
	}

	return putTable(ctx, root, tName, tableRef)
}

func putTable(ctx context.Context, root *RootValue, tName string, tableRef types.Ref) (*RootValue, error) {
	if !IsValidTableName(tName) {
		panic("Don't attempt to put a table with a name that fails the IsValidTableName check")
	}

	tableMap, err := root.getTableMap(ctx)

	if err != nil {
		return nil, err
	}

	tMapEditor := tableMap.Edit()
	tMapEditor = tMapEditor.Set(types.String(tName), tableRef)

	m, err := tMapEditor.Map(ctx)

	if err != nil {
		return nil, err
	}

	newStorage, err := root.st.SetTablesMap(ctx, root.vrw, m)
	if err != nil {
		return nil, err
	}

	return root.withStorage(newStorage), nil
}

// CreateEmptyTable creates an empty table in this root with the name and schema given, returning the new root value.
func (root *RootValue) CreateEmptyTable(ctx context.Context, tName string, sch schema.Schema) (*RootValue, error) {
	empty, err := durable.NewEmptyIndex(ctx, root.vrw, sch)
	if err != nil {
		return nil, err
	}

	indexes := durable.NewIndexSet(ctx, root.VRW())
	err = sch.Indexes().Iter(func(index schema.Index) (stop bool, err error) {
		// create an empty map for every index
		indexes, err = indexes.PutIndex(ctx, index.Name(), empty)
		return
	})
	if err != nil {
		return nil, err
	}

	tbl, err := NewTable(ctx, root.VRW(), sch, empty, indexes, nil)
	if err != nil {
		return nil, err
	}

	newRoot, err := root.PutTable(ctx, tName, tbl)
	if err != nil {
		return nil, err
	}

	return newRoot, nil
}

// HashOf gets the hash of the root value
func (root *RootValue) HashOf() (hash.Hash, error) {
	return root.st.nomsValue().Hash(root.vrw.Format())
}

// UpdateSuperSchemasFromOther updates SuperSchemas of tblNames using SuperSchemas from other.
func (root *RootValue) UpdateSuperSchemasFromOther(ctx context.Context, tblNames []string, other *RootValue) (*RootValue, error) {
	ssm, err := root.getOrCreateSuperSchemaMap(ctx)

	if err != nil {
		return nil, err
	}

	sse := ssm.Edit()

	for _, tn := range tblNames {

		ss, found, err := root.GetSuperSchema(ctx, tn)

		if err != nil {
			return nil, err
		}

		oss, foundOther, err := other.GetSuperSchema(ctx, tn)

		if err != nil {
			return nil, err
		}

		var newSS *schema.SuperSchema
		if found && foundOther {
			newSS, err = schema.SuperSchemaUnion(ss, oss)
		} else if found {
			newSS = ss
		} else if foundOther {
			newSS = oss
		} else {
			h, _ := root.HashOf()
			oh, _ := other.HashOf()
			return nil, errors.New(fmt.Sprintf("table %s does not exist in root %s or root %s", tn, h.String(), oh.String()))
		}

		if err != nil {
			return nil, err
		}

		ssVal, err := encoding.MarshalSuperSchemaAsNomsValue(ctx, root.VRW(), newSS)

		if err != nil {
			return nil, err
		}

		ssRef, err := WriteValAndGetRef(ctx, root.VRW(), ssVal)

		if err != nil {
			return nil, err
		}

		sse = sse.Set(types.String(tn), ssRef)
	}

	m, err := sse.Map(ctx)

	if err != nil {
		return nil, err
	}

	newStorage, err := root.st.SetSuperSchemaMap(ctx, root.vrw, m)
	if err != nil {
		return nil, err
	}

	return root.withStorage(newStorage), nil
}

// RenameTable renames a table by changing its string key in the RootValue's table map. In order to preserve
// column tag information, use this method instead of a table drop + add.
func (root *RootValue) RenameTable(ctx context.Context, oldName, newName string) (*RootValue, error) {
	tableMap, err := root.getTableMap(ctx)
	if err != nil {
		return nil, err
	}

	tv, found, err := tableMap.MaybeGet(ctx, types.String(oldName))
	if err != nil {
		return nil, err
	}
	if !found {
		return nil, ErrTableNotFound
	}

	_, found, err = tableMap.MaybeGet(ctx, types.String(newName))
	if err != nil {
		return nil, err
	}
	if found {
		return nil, ErrTableExists
	}

	tme := tableMap.Edit().Remove(types.String(oldName))
	tme = tme.Set(types.String(newName), tv)
	tableMap, err = tme.Map(ctx)
	if err != nil {
		return nil, err
	}

	newStorage, err := root.st.SetTablesMap(ctx, root.vrw, tableMap)
	if err != nil {
		return nil, err
	}

<<<<<<< HEAD
	foreignKeyCollection, err := root.GetForeignKeyCollection(ctx)
	if err != nil {
		return nil, err
	}
	foreignKeyCollection.RenameTable(oldName, newName)
	fkMap, err := foreignKeyCollection.Map(ctx, root.vrw)
	if err != nil {
		return nil, err
	}
	newStorage, err = newStorage.SetForeignKeyMap(ctx, root.vrw, fkMap)
	if err != nil {
		return nil, err
	}

=======
>>>>>>> 8ceb83d3
	ssMap, err := root.getOrCreateSuperSchemaMap(ctx)
	if err != nil {
		return nil, err
	}

	ssv, found, err := ssMap.MaybeGet(ctx, types.String(oldName))
	if err != nil {
		return nil, err
	}
	if found {
		ssme := ssMap.Edit().Remove(types.String(oldName))
		ssme = ssme.Set(types.String(newName), ssv)
		ssMap, err = ssme.Map(ctx)
		if err != nil {
			return nil, err
		}

		newStorage, err = newStorage.SetSuperSchemaMap(ctx, root.vrw, ssMap)
		if err != nil {
			return nil, err
		}
	}

	return root.withStorage(newStorage), nil
}

<<<<<<< HEAD
func (root *RootValue) RemoveTables(ctx context.Context, allowDroppingFKReferenced bool, tables ...string) (*RootValue, error) {
	tableMap, err := root.getTableMap(ctx)
=======
func (root *RootValue) RemoveTables(ctx context.Context, skipFKHandling bool, allowDroppingFKReferenced bool, tables ...string) (*RootValue, error) {
	tableMap, err := root.getTableMap()
>>>>>>> 8ceb83d3

	if err != nil {
		return nil, err
	}

	me := tableMap.Edit()
	for _, tbl := range tables {
		key := types.String(tbl)

		if has, err := tableMap.Has(ctx, key); err != nil {
			return nil, err
		} else if has {
			me = me.Remove(key)
		} else {
			return nil, ErrTableNotFound
		}
	}

	m, err := me.Map(ctx)

	if err != nil {
		return nil, err
	}

	newStorage, err := root.st.SetTablesMap(ctx, root.vrw, m)
	if err != nil {
		return nil, err
	}

<<<<<<< HEAD
	newRoot := root.withStorage(newStorage)
=======
	newRoot, err := newRootValue(root.vrw, rootValSt)
	if err != nil {
		return nil, err
	}
	if skipFKHandling {
		return newRoot, nil
	}
>>>>>>> 8ceb83d3

	fkc, err := newRoot.GetForeignKeyCollection(ctx)
	if err != nil {
		return nil, err
	}

	if allowDroppingFKReferenced {
		err = fkc.RemoveAndUnresolveTables(ctx, root, tables...)
	} else {
		err = fkc.RemoveTables(ctx, tables...)
	}

	if err != nil {
		return nil, err
	}

	return newRoot.PutForeignKeyCollection(ctx, fkc)
}

// GetForeignKeyCollection returns the ForeignKeyCollection for this root. As collections are meant to be modified
// in-place, each returned collection may freely be altered without affecting future returned collections from this root.
func (root *RootValue) GetForeignKeyCollection(ctx context.Context) (*ForeignKeyCollection, error) {
	if root.fkc == nil {
		fkMap, err := root.GetForeignKeyCollectionMap(ctx)
		if err != nil {
			return nil, err
		}
		root.fkc, err = LoadForeignKeyCollection(ctx, fkMap)
		if err != nil {
			return nil, err
		}
	}
	return root.fkc.copy(), nil
}

// GetForeignKeyCollectionMap returns the persisted noms Map of the foreign key collection on this root. If the intent
// is to retrieve a ForeignKeyCollection in particular, it is advised to call GetForeignKeyCollection as it caches the
// result for performance.
func (root *RootValue) GetForeignKeyCollectionMap(ctx context.Context) (types.Map, error) {
	fkMap, found, err := root.st.GetForeignKeyMap(ctx, root.vrw)
	if err != nil {
		return types.Map{}, err
	}

	if !found {
		fkMap, err = types.NewMap(ctx, root.vrw)
		if err != nil {
			return types.Map{}, err
		}
	}

	return fkMap, nil
}

// PutForeignKeyCollection returns a new root with the given foreign key collection.
func (root *RootValue) PutForeignKeyCollection(ctx context.Context, fkc *ForeignKeyCollection) (*RootValue, error) {
	fkMap, err := fkc.Map(ctx, root.vrw)
	if err != nil {
		return nil, err
	}
	newStorage, err := root.st.SetForeignKeyMap(ctx, root.vrw, fkMap)
	if err != nil {
		return nil, err
	}
	return root.withStorage(newStorage), nil
}

// ValidateForeignKeysOnSchemas ensures that all foreign keys' tables are present, removing any foreign keys where the declared
// table is missing, and returning an error if a key is in an invalid state or a referenced table is missing. Does not
// check any tables' row data.
func (root *RootValue) ValidateForeignKeysOnSchemas(ctx context.Context) (*RootValue, error) {
	fkCollection, err := root.GetForeignKeyCollection(ctx)
	if err != nil {
		return nil, err
	}
	allTablesSlice, err := root.GetTableNames(ctx)
	if err != nil {
		return nil, err
	}
	allTablesSet := make(map[string]schema.Schema)
	for _, tableName := range allTablesSlice {
		tbl, ok, err := root.GetTable(ctx, tableName)
		if err != nil {
			return nil, err
		}
		if !ok {
			return nil, fmt.Errorf("found table `%s` in staging but could not load for foreign key check", tableName)
		}
		tblSch, err := tbl.GetSchema(ctx)
		if err != nil {
			return nil, err
		}
		allTablesSet[tableName] = tblSch
	}

	// some of these checks are sanity checks and should never happen
	allForeignKeys := fkCollection.AllKeys()
	for _, foreignKey := range allForeignKeys {
		tblSch, existsInRoot := allTablesSet[foreignKey.TableName]
		if existsInRoot {
			if err := foreignKey.ValidateTableSchema(tblSch); err != nil {
				return nil, err
			}
			parentSch, existsInRoot := allTablesSet[foreignKey.ReferencedTableName]
			if !existsInRoot {
				return nil, fmt.Errorf("foreign key `%s` requires the referenced table `%s`", foreignKey.Name, foreignKey.ReferencedTableName)
			}
			if err := foreignKey.ValidateReferencedTableSchema(parentSch); err != nil {
				return nil, err
			}
		} else {
			if !fkCollection.RemoveKeyByName(foreignKey.Name) {
				return nil, fmt.Errorf("`%s` does not exist as a foreign key", foreignKey.Name)
			}
		}
	}

	return root.PutForeignKeyCollection(ctx, fkCollection)
}

// GetRootValueSuperSchema creates a SuperSchema with every column in history of root.
func GetRootValueSuperSchema(ctx context.Context, root *RootValue) (*schema.SuperSchema, error) {
	ssMap, err := root.getOrCreateSuperSchemaMap(ctx)

	if err != nil {
		return nil, err
	}

	var sss []*schema.SuperSchema
	err = ssMap.Iter(ctx, func(key, value types.Value) (stop bool, err error) {
		ssValRef := value.(types.Ref)
		ssVal, err := ssValRef.TargetValue(ctx, root.vrw)

		if err != nil {
			return true, err
		}

		ss, err := encoding.UnmarshalSuperSchemaNomsValue(ctx, root.vrw.Format(), ssVal)

		if err != nil {
			return true, err
		}

		sss = append(sss, ss) // go get -f parseltongue
		return false, nil
	})

	if err != nil {
		return nil, err
	}

	rootSuperSchema, err := schema.SuperSchemaUnion(sss...)
	if err != nil {
		return nil, err
	}

	// super schemas are only persisted on commit, so add in working schemas
	tblMap, err := root.getTableMap(ctx)
	if err != nil {
		return nil, err
	}

	err = tblMap.Iter(ctx, func(key, _ types.Value) (stop bool, err error) {
		tbl, _, err := root.GetTable(ctx, string(key.(types.String)))
		if err != nil {
			return true, err
		}
		sch, err := tbl.GetSchema(ctx)
		if err != nil {
			return true, err
		}
		err = rootSuperSchema.AddSchemas(sch)
		if err != nil {
			return true, err
		}
		return false, nil
	})
	if err != nil {
		return nil, err
	}

	return rootSuperSchema, nil
}

// UnionTableNames returns an array of all table names in all roots passed as params.
func UnionTableNames(ctx context.Context, roots ...*RootValue) ([]string, error) {
	allTblNames := make([]string, 0, 16)
	for _, root := range roots {
		tblNames, err := root.GetTableNames(ctx)

		if err != nil {
			return nil, err
		}

		allTblNames = append(allTblNames, tblNames...)
	}

	return set.Unique(allTblNames), nil
}

// validateTagUniqueness checks for tag collisions between the given table and the set of tables in then given root.
func validateTagUniqueness(ctx context.Context, root *RootValue, tableName string, table *Table) error {
	prev, ok, err := root.GetTable(ctx, tableName)
	if err != nil {
		return err
	}
	if ok {
		prevHash, err := prev.GetSchemaHash(ctx)
		if err != nil {
			return err
		}

		newHash, err := table.GetSchemaHash(ctx)
		if err != nil {
			return err
		}

		// short-circuit if schema unchanged
		if prevHash == newHash {
			return nil
		}
	}

	sch, err := table.GetSchema(ctx)
	if err != nil {
		return err
	}

	var ee []string
	err = root.iterSuperSchemas(ctx, func(tn string, ss *schema.SuperSchema) (stop bool, err error) {
		if tn == tableName {
			return false, nil
		}

		err = sch.GetAllCols().Iter(func(tag uint64, col schema.Column) (stop bool, err error) {
			_, ok := ss.GetByTag(tag)
			if ok {
				ee = append(ee, schema.ErrTagPrevUsed(tag, col.Name, tn).Error())
			}
			return false, nil
		})
		return false, err
	})
	if err != nil {
		return err
	}

	if len(ee) > 0 {
		return fmt.Errorf(strings.Join(ee, "\n"))
	}

	return nil
}

// DebugString returns a human readable string with the contents of this root. If |transitive| is true, row data from
// all tables is also included. This method is very expensive for large root values, so |transitive| should only be used
// when debugging tests.
func (root *RootValue) DebugString(ctx context.Context, transitive bool) string {
	var buf bytes.Buffer
	buf.WriteString(root.st.DebugString(ctx))

	if transitive {
		buf.WriteString("\nTables:")
		root.IterTables(ctx, func(name string, table *Table, sch schema.Schema) (stop bool, err error) {
			buf.WriteString("\nName:")
			buf.WriteString(name)
			buf.WriteString("\n")

			buf.WriteString("Data:\n")
			data, err := table.GetNomsRowData(ctx)
			if err != nil {
				panic(err)
			}

			err = types.WriteEncodedValue(ctx, &buf, data)
			if err != nil {
				panic(err)
			}
			return false, nil
		})
	}

	return buf.String()
}

// MapTableHashes returns a map of each table name and hash.
func (root *RootValue) MapTableHashes(ctx context.Context) (map[string]hash.Hash, error) {
	names, err := root.GetTableNames(ctx)
	if err != nil {
		return nil, err
	}
	nameToHash := make(map[string]hash.Hash)
	for _, name := range names {
		h, ok, err := root.GetTableHash(ctx, name)
		if err != nil {
			return nil, err
		} else if !ok {
			return nil, fmt.Errorf("root found a table with name '%s' but no hash", name)
		} else {
			nameToHash[name] = h
		}
	}
	return nameToHash, nil
}

type fbRvStorage struct {
	srv *serial.RootValue
}

func (r fbRvStorage) GetFeatureVersion() (FeatureVersion, bool, error) {
	return FeatureVersion(r.srv.FeatureVersion()), true, nil
}

func (r fbRvStorage) GetTablesMap(ctx context.Context, vr types.ValueReader) (types.Map, bool, error) {
	addr := hash.New(r.srv.TablesAddrBytes())
	if addr.IsEmpty() {
		return types.Map{}, false, nil
	}
	v, err := vr.ReadValue(ctx, addr)
	if err != nil {
		return types.Map{}, false, err
	}
	return v.(types.Map), true, nil
}

func (r fbRvStorage) GetSuperSchemaMap(ctx context.Context, vr types.ValueReader) (types.Map, bool, error) {
	addr := hash.New(r.srv.SuperSchemasAddrBytes())
	if addr.IsEmpty() {
		return types.Map{}, false, nil
	}
	v, err := vr.ReadValue(ctx, addr)
	if err != nil {
		return types.Map{}, false, err
	}
	return v.(types.Map), true, nil
}

func (r fbRvStorage) GetForeignKeyMap(ctx context.Context, vr types.ValueReader) (types.Map, bool, error) {
	addr := hash.New(r.srv.ForeignKeyAddrBytes())
	if addr.IsEmpty() {
		return types.Map{}, false, nil
	}
	v, err := vr.ReadValue(ctx, addr)
	if err != nil {
		return types.Map{}, false, err
	}
	return v.(types.Map), true, nil
}

func (r fbRvStorage) SetSuperSchemaMap(ctx context.Context, vrw types.ValueReadWriter, m types.Map) (rvStorage, error) {
	var h hash.Hash
	if !m.Empty() {
		ref, err := vrw.WriteValue(ctx, m)
		if err != nil {
			return nil, err
		}
		h = ref.TargetHash()
	}
	ret := r.clone()
	copy(ret.srv.SuperSchemasAddrBytes(), h[:])
	return ret, nil
}

func (r fbRvStorage) SetTablesMap(ctx context.Context, vrw types.ValueReadWriter, m types.Map) (rvStorage, error) {
	var h hash.Hash
	if !m.Empty() {
		ref, err := vrw.WriteValue(ctx, m)
		if err != nil {
			return nil, err
		}
		h = ref.TargetHash()
	}
	ret := r.clone()
	copy(ret.srv.TablesAddrBytes(), h[:])
	return ret, nil
}

func (r fbRvStorage) SetForeignKeyMap(ctx context.Context, vrw types.ValueReadWriter, m types.Map) (rvStorage, error) {
	var h hash.Hash
	if !m.Empty() {
		ref, err := vrw.WriteValue(ctx, m)
		if err != nil {
			return nil, err
		}
		h = ref.TargetHash()
	}
	ret := r.clone()
	copy(ret.srv.ForeignKeyAddrBytes(), h[:])
	return ret, nil
}

func (r fbRvStorage) SetFeatureVersion(v FeatureVersion) (rvStorage, error) {
	ret := r.clone()
	ret.srv.MutateFeatureVersion(int64(v))
	return ret, nil
}

func (r fbRvStorage) clone() fbRvStorage {
	bs := make([]byte, len(r.srv.Table().Bytes))
	copy(bs, r.srv.Table().Bytes)
	var ret serial.RootValue
	ret.Init(bs, r.srv.Table().Pos)
	return fbRvStorage{&ret}
}

func (r fbRvStorage) DebugString(ctx context.Context) string {
	return fmt.Sprintf("fbRvStorage[%d, %s, %s, %s]",
		r.srv.FeatureVersion(),
		hash.New(r.srv.TablesAddrBytes()).String(),
		hash.New(r.srv.ForeignKeyAddrBytes()).String(),
		hash.New(r.srv.SuperSchemasAddrBytes()).String())
	return "fbRvStorage ["
}

func (r fbRvStorage) nomsValue() types.Value {
	return types.SerialMessage(r.srv.Table().Bytes)
}<|MERGE_RESOLUTION|>--- conflicted
+++ resolved
@@ -1007,23 +1007,6 @@
 		return nil, err
 	}
 
-<<<<<<< HEAD
-	foreignKeyCollection, err := root.GetForeignKeyCollection(ctx)
-	if err != nil {
-		return nil, err
-	}
-	foreignKeyCollection.RenameTable(oldName, newName)
-	fkMap, err := foreignKeyCollection.Map(ctx, root.vrw)
-	if err != nil {
-		return nil, err
-	}
-	newStorage, err = newStorage.SetForeignKeyMap(ctx, root.vrw, fkMap)
-	if err != nil {
-		return nil, err
-	}
-
-=======
->>>>>>> 8ceb83d3
 	ssMap, err := root.getOrCreateSuperSchemaMap(ctx)
 	if err != nil {
 		return nil, err
@@ -1050,13 +1033,8 @@
 	return root.withStorage(newStorage), nil
 }
 
-<<<<<<< HEAD
-func (root *RootValue) RemoveTables(ctx context.Context, allowDroppingFKReferenced bool, tables ...string) (*RootValue, error) {
+func (root *RootValue) RemoveTables(ctx context.Context, skipFKHandling bool, allowDroppingFKReferenced bool, tables ...string) (*RootValue, error) {
 	tableMap, err := root.getTableMap(ctx)
-=======
-func (root *RootValue) RemoveTables(ctx context.Context, skipFKHandling bool, allowDroppingFKReferenced bool, tables ...string) (*RootValue, error) {
-	tableMap, err := root.getTableMap()
->>>>>>> 8ceb83d3
 
 	if err != nil {
 		return nil, err
@@ -1086,17 +1064,10 @@
 		return nil, err
 	}
 
-<<<<<<< HEAD
 	newRoot := root.withStorage(newStorage)
-=======
-	newRoot, err := newRootValue(root.vrw, rootValSt)
-	if err != nil {
-		return nil, err
-	}
 	if skipFKHandling {
 		return newRoot, nil
 	}
->>>>>>> 8ceb83d3
 
 	fkc, err := newRoot.GetForeignKeyCollection(ctx)
 	if err != nil {
