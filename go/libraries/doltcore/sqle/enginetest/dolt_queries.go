--- conflicted
+++ resolved
@@ -3466,15 +3466,8 @@
 	{
 		Name: "new table",
 		SetUpScript: []string{
-<<<<<<< HEAD
 			"create table t1 (a int primary key, b int)",
 			"insert into t1 values (1,2)",
-=======
-			"CREATE TABLE t (pk int PRIMARY KEY, commit varchar(20));",
-			"set @Commit1 = dolt_commit('-am', 'creating table t');",
-			"INSERT INTO t VALUES (1, 'hi');",
-			"set @Commit2 = dolt_commit('-am', 'insert data');",
->>>>>>> 273937e4
 		},
 		Assertions: []queries.ScriptTestAssertion{
 			{
