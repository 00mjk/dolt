--- conflicted
+++ resolved
@@ -49,11 +49,7 @@
 	role       Role
 	epoch      int
 	mu         sync.Mutex
-<<<<<<< HEAD
 	roleSetter func(role string, epoch int)
-=======
-	roleSetter func(role string, epoch int, graceful bool) error
->>>>>>> bdb7b2c6
 }
 
 func (ci *clientinterceptor) setRole(role Role, epoch int) {
@@ -113,7 +109,6 @@
 			if roles[0] == string(RolePrimary) {
 				if respepoch == epoch {
 					ci.lgr.Errorf("cluster: clientinterceptor: this server and the server replicating to it are both primary at the same epoch. force transitioning to detected_broken_config.")
-<<<<<<< HEAD
 					ci.roleSetter(string(RoleDetectedBrokenConfig), respepoch)
 				} else if respepoch > epoch {
 					// The server we replicate to thinks it is the primary at a higher epoch than us...
@@ -123,17 +118,6 @@
 			} else if roles[0] == string(RoleDetectedBrokenConfig) && respepoch >= epoch {
 				ci.lgr.Errorf("cluster: clientinterceptor: this server learned from its standby that the standby is in detected_broken_config. force transitioning to detected_broken_config.")
 				ci.roleSetter(string(RoleDetectedBrokenConfig), respepoch)
-=======
-					ci.roleSetter(string(RoleDetectedBrokenConfig), respepoch, false)
-				} else if respepoch > epoch {
-					// The server we replicate to thinks it is the primary at a higher epoch than us...
-					ci.lgr.Warnf("cluster: clientinterceptor: this server is primary at epoch %d. the server replicating to it is primary at epoch %d. force transitioning to standby.", epoch, respepoch)
-					ci.roleSetter(string(RoleStandby), respepoch, false)
-				}
-			} else if roles[0] == string(RoleDetectedBrokenConfig) && respepoch >= epoch {
-				ci.lgr.Errorf("cluster: clientinterceptor: this server learned from its standby that the standby is in detected_broken_config. force transitioning to detected_broken_config.")
-				ci.roleSetter(string(RoleDetectedBrokenConfig), respepoch, false)
->>>>>>> bdb7b2c6
 			}
 		}
 	}
@@ -154,11 +138,7 @@
 // * adds the server's current role and epoch to the response headers for every
 // request.
 // * fails all incoming requests immediately with codes.FailedPrecondition if the
-<<<<<<< HEAD
-// current role == RolePrimary, since nothing should be replicating to us in
-=======
 // current role != RoleStandby, since nothing should be replicating to us in
->>>>>>> bdb7b2c6
 // that state.
 // * watches incoming request headers for a situation which causes this server
 // to force downgrade from primary to standby. In particular, when an incoming
@@ -170,11 +150,7 @@
 	role       Role
 	epoch      int
 	mu         sync.Mutex
-<<<<<<< HEAD
 	roleSetter func(role string, epoch int)
-=======
-	roleSetter func(role string, epoch int, graceful bool) error
->>>>>>> bdb7b2c6
 }
 
 func (si *serverinterceptor) Stream() grpc.StreamServerInterceptor {
@@ -194,11 +170,7 @@
 		}
 		if role == RoleDetectedBrokenConfig {
 			// As a primary, we do not accept replication requests.
-<<<<<<< HEAD
-			return status.Error(codes.FailedPrecondition, "this server is current in detected_broken_config and is not currently accepting replication")
-=======
 			return status.Error(codes.FailedPrecondition, "this server is currently in detected_broken_config and is not currently accepting replication")
->>>>>>> bdb7b2c6
 		}
 		return handler(srv, ss)
 	}
@@ -218,13 +190,10 @@
 		if role == RolePrimary {
 			// As a primary, we do not accept replication requests.
 			return nil, status.Error(codes.FailedPrecondition, "this server is a primary and is not currently accepting replication")
-<<<<<<< HEAD
-=======
 		}
 		if role == RoleDetectedBrokenConfig {
 			// As a primary, we do not accept replication requests.
 			return nil, status.Error(codes.FailedPrecondition, "this server is currently in detected_broken_config and is not currently accepting replication")
->>>>>>> bdb7b2c6
 		}
 		return handler(ctx, req)
 	}
@@ -242,19 +211,11 @@
 				// and our peer will become standby. An
 				// operator will need to get involved.
 				si.lgr.Errorf("cluster: serverinterceptor: this server and its standby replica are both primary at the same epoch. force transitioning to detected_broken_config.")
-<<<<<<< HEAD
 				si.roleSetter(string(RoleDetectedBrokenConfig), reqepoch)
 			} else if reqepoch > epoch {
 				// The client replicating to us thinks it is the primary at a higher epoch than us.
 				si.lgr.Warnf("cluster: serverinterceptor: this server is primary at epoch %d. the server replicating to it is primary at epoch %d. force transitioning to standby.", epoch, reqepoch)
 				si.roleSetter(string(RoleStandby), reqepoch)
-=======
-				si.roleSetter(string(RoleDetectedBrokenConfig), reqepoch, false)
-			} else if reqepoch > epoch {
-				// The client replicating to us thinks it is the primary at a higher epoch than us.
-				si.lgr.Warnf("cluster: serverinterceptor: this server is primary at epoch %d. the server replicating to it is primary at epoch %d. force transitioning to standby.", epoch, reqepoch)
-				si.roleSetter(string(RoleStandby), reqepoch, false)
->>>>>>> bdb7b2c6
 			}
 		}
 	}
