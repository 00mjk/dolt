--- conflicted
+++ resolved
@@ -224,18 +224,7 @@
 
 	warnIfMaxFilesTooLow()
 
-<<<<<<< HEAD
-	ctx, cancelF := context.WithCancel(context.Background())
-	c := make(chan os.Signal, 1)
-	signal.Notify(c, os.Interrupt, syscall.SIGTERM)
-	go func() {
-		<-c
-		cancelF()
-	}()
-
-=======
 	ctx := context.Background()
->>>>>>> 094e9f4b
 	dEnv := env.Load(ctx, env.GetCurrentUserHomeDir, filesys.LocalFS, doltdb.LocalDirDoltDB, Version)
 
 	if dEnv.DBLoadError == nil && commandNeedsMigrationCheck(args) {
