#!/usr/bin/env bats
load $BATS_TEST_DIRNAME/helper/common.bash

setup() {
    setup_common
}

teardown() {
    teardown_common
}

@test "ls empty creds" {
    run dolt creds ls
    [ "$status" -eq 0 ]
    [ "${#lines[@]}" -eq 0 ]
}

@test "ls new cred" {
    dolt creds new
    run dolt creds ls
    [ "$status" -eq 0 ]
    [ "${#lines[@]}" -eq 1 ]
    [[ "${lines[0]}" =~ (^\*\ ) ]] || false
    cred=`echo "${lines[0]}" | awk '{print $2}'`
    dolt creds new
    run dolt creds ls
    [ "$status" -eq 0 ]
    [ "${#lines[@]}" -eq 2 ]
    # Initially chosen credentials is still the chosen one.
    [[ "`echo "$output"|grep "$cred"`" =~ (^\*\ ) ]] || false
}

@test "ls -v new creds" {
    dolt creds new
    dolt creds new
    run dolt creds ls -v
    [ "$status" -eq 0 ]
    [ "${#lines[@]}" -eq 4 ]
    [[ "${lines[0]}" =~ (public\ key) ]] || false
    [[ "${lines[0]}" =~ (key\ id) ]] || false
}

@test "rm removes a cred" {
    dolt creds new
    run dolt creds ls
    [ "$status" -eq 0 ]
    [ "${#lines[@]}" -eq 1 ]
    cred=`echo "${lines[0]}" | awk '{print $2}'`
    dolt creds rm $cred
    run dolt creds ls
    [ "$status" -eq 0 ]
    [ "${#lines[@]}" -eq 0 ]
}

@test "use can use a new credential by pub key" {
    dolt creds new
    dolt creds new
    run dolt creds ls -v
    [ "$status" -eq 0 ]
    unusedpk=`echo "$output"|sed -n '3,$p'|grep '^  '|awk '{print $1}'`
    dolt creds use "$unusedpk"
    run dolt creds ls
    [ "$status" -eq 0 ]
    [[ "`echo "$output"|grep "$unusedpk"`" =~ (^\*\ ) ]] || false
}

@test "use can use a new credential by key id" {
    dolt creds new
    dolt creds new
    run dolt creds ls -v
    [ "$status" -eq 0 ]
    unusedpk=`echo "$output"|sed -n '3,$p'|grep '^  '|awk '{print $1}'`
    unusedkid=`echo "$output"|sed -n '3,$p'|grep '^  '|awk '{print $2}'`
    dolt creds use "$unusedkid"
    run dolt creds ls
    [ "$status" -eq 0 ]
    [[ "`echo "$output"|grep "$unusedpk"`" =~ (^\*\ ) ]] || false
}

@test "use fails with bad arguments" {
    run dolt creds use qv7bnud1t4fo9qo6nq8l44cbrjlh33hn6h22a2c4thr0m454lp4g
    [ "$status" -eq 1 ]
    run dolt creds use ir3vamrck6e6e8gl4s51t94k0i7eo92ccr0st3mc6keau
    [ "$status" -eq 1 ]
    run dolt creds use invalid-format-for-parameter
    [ "$status" -eq 1 ]
    run dolt creds use
    [ "$status" -eq 1 ]
}

<<<<<<< HEAD
@test "creds file created with right permissions" {
    skiponwindows "Need to investigate the permissions results on windows."
    dolt creds new
    file=$(echo ${DOLT_ROOT_PATH}/.dolt/creds/`dolt creds ls -v | grep '*' | awk '{print $3}'`.jwk)
    perms=$(ls -l "$file" | awk '{print $1}')
    [ "$perms" == "-rw-------" ]
=======
@test "can import cred from good jwk file" {
    dolt creds import `batshelper known-good.jwk`
}

@test "can import cred from good jwk stdin" {
    dolt creds import <"$BATS_TEST_DIRNAME/helper/known-good.jwk"
}

@test "import cred of corrupted jwk from file fails" {
    run dolt creds import `batshelper known-truncated.jwk`
    [ "$status" -eq 1 ]
    run dolt creds import `batshelper known-decapitated.jwk`
    [ "$status" -eq 1 ]
    run dolt creds import does-not-exist
    [ "$status" -eq 1 ]
}

@test "import cred of corrupted jwk from stdin fails" {
    run dolt creds import <"$BATS_TEST_DIRNAME/helper/known-truncated.jwk"
    [ "$status" -eq 1 ]
    run dolt creds import <"$BATS_TEST_DIRNAME/helper/known-decapitated.jwk"
    [ "$status" -eq 1 ]
    run dolt creds import </dev/null
    [ "$status" -eq 1 ]
}

@test "import cred with already used cred does not replace used cred" {
    pubkey=`dolt creds new | grep 'pub key:' | awk '{print $3}'`
    dolt creds import `batshelper known-good.jwk`
    dolt creds ls -v | grep '*' | grep "$pubkey"
>>>>>>> 311b18c4
}<|MERGE_RESOLUTION|>--- conflicted
+++ resolved
@@ -88,14 +88,14 @@
     [ "$status" -eq 1 ]
 }
 
-<<<<<<< HEAD
 @test "creds file created with right permissions" {
     skiponwindows "Need to investigate the permissions results on windows."
     dolt creds new
     file=$(echo ${DOLT_ROOT_PATH}/.dolt/creds/`dolt creds ls -v | grep '*' | awk '{print $3}'`.jwk)
     perms=$(ls -l "$file" | awk '{print $1}')
     [ "$perms" == "-rw-------" ]
-=======
+}
+
 @test "can import cred from good jwk file" {
     dolt creds import `batshelper known-good.jwk`
 }
@@ -126,5 +126,4 @@
     pubkey=`dolt creds new | grep 'pub key:' | awk '{print $3}'`
     dolt creds import `batshelper known-good.jwk`
     dolt creds ls -v | grep '*' | grep "$pubkey"
->>>>>>> 311b18c4
 }